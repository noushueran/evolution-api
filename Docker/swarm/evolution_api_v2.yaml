version: "3.7"

services:
  evolution_v2:
<<<<<<< HEAD
    image: atendai/evolution-api:v2.2.3
=======
    image: evoapicloud/evolution-api:latest
>>>>>>> 3500fbe2
    volumes:
      - evolution_instances:/evolution/instances
    networks:
      - network_public
    environment:
      - SERVER_URL=https://evo2.site.com
      - DEL_INSTANCE=false
      - DATABASE_PROVIDER=postgresql
      - DATABASE_CONNECTION_URI=postgresql://postgres:SENHA@postgres:5432/evolution
      - DATABASE_SAVE_DATA_INSTANCE=true
      - DATABASE_SAVE_DATA_NEW_MESSAGE=true
      - DATABASE_SAVE_MESSAGE_UPDATE=true
      - DATABASE_SAVE_DATA_CONTACTS=true
      - DATABASE_SAVE_DATA_CHATS=true
      - DATABASE_SAVE_DATA_LABELS=true
      - DATABASE_SAVE_DATA_HISTORIC=true
      - DATABASE_CONNECTION_CLIENT_NAME=evolution_v2
      - RABBITMQ_ENABLED=false
      - RABBITMQ_URI=amqp://admin:admin@rabbitmq:5672/default
      - RABBITMQ_EXCHANGE_NAME=evolution_v2
      - RABBITMQ_GLOBAL_ENABLED=false
      - RABBITMQ_EVENTS_APPLICATION_STARTUP=false
      - RABBITMQ_EVENTS_INSTANCE_CREATE=false
      - RABBITMQ_EVENTS_INSTANCE_DELETE=false
      - RABBITMQ_EVENTS_QRCODE_UPDATED=false
      - RABBITMQ_EVENTS_MESSAGES_SET=false
      - RABBITMQ_EVENTS_MESSAGES_UPSERT=true
      - RABBITMQ_EVENTS_MESSAGES_EDITED=false
      - RABBITMQ_EVENTS_MESSAGES_UPDATE=false
      - RABBITMQ_EVENTS_MESSAGES_DELETE=false
      - RABBITMQ_EVENTS_SEND_MESSAGE=false
      - RABBITMQ_EVENTS_SEND_MESSAGE_UPDATE=false
      - RABBITMQ_EVENTS_CONTACTS_SET=false
      - RABBITMQ_EVENTS_CONTACTS_UPSERT=false
      - RABBITMQ_EVENTS_CONTACTS_UPDATE=false
      - RABBITMQ_EVENTS_PRESENCE_UPDATE=false
      - RABBITMQ_EVENTS_CHATS_SET=false
      - RABBITMQ_EVENTS_CHATS_UPSERT=false
      - RABBITMQ_EVENTS_CHATS_UPDATE=false
      - RABBITMQ_EVENTS_CHATS_DELETE=false
      - RABBITMQ_EVENTS_GROUPS_UPSERT=false
      - RABBITMQ_EVENTS_GROUP_UPDATE=false
      - RABBITMQ_EVENTS_GROUP_PARTICIPANTS_UPDATE=false
      - RABBITMQ_EVENTS_CONNECTION_UPDATE=true
      - RABBITMQ_EVENTS_CALL=false
      - RABBITMQ_EVENTS_TYPEBOT_START=false
      - RABBITMQ_EVENTS_TYPEBOT_CHANGE_STATUS=false
      - SQS_ENABLED=false
      - SQS_ACCESS_KEY_ID=
      - SQS_SECRET_ACCESS_KEY=
      - SQS_ACCOUNT_ID=
      - SQS_REGION=
      - WEBSOCKET_ENABLED=false
      - WEBSOCKET_GLOBAL_EVENTS=false
      - WA_BUSINESS_TOKEN_WEBHOOK=evolution
      - WA_BUSINESS_URL=https://graph.facebook.com
      - WA_BUSINESS_VERSION=v20.0
      - WA_BUSINESS_LANGUAGE=pt_BR
      - WEBHOOK_GLOBAL_URL=''
      - WEBHOOK_GLOBAL_ENABLED=false
      - WEBHOOK_GLOBAL_WEBHOOK_BY_EVENTS=false
      - WEBHOOK_EVENTS_APPLICATION_STARTUP=false
      - WEBHOOK_EVENTS_QRCODE_UPDATED=true
      - WEBHOOK_EVENTS_MESSAGES_SET=true
      - WEBHOOK_EVENTS_MESSAGES_UPSERT=true
      - WEBHOOK_EVENTS_MESSAGES_EDITED=true
      - WEBHOOK_EVENTS_MESSAGES_UPDATE=true
      - WEBHOOK_EVENTS_MESSAGES_DELETE=true
      - WEBHOOK_EVENTS_SEND_MESSAGE=true
      - WEBHOOK_EVENTS_SEND_MESSAGE_UPDATE=true
      - WEBHOOK_EVENTS_CONTACTS_SET=true
      - WEBHOOK_EVENTS_CONTACTS_UPSERT=true
      - WEBHOOK_EVENTS_CONTACTS_UPDATE=true
      - WEBHOOK_EVENTS_PRESENCE_UPDATE=true
      - WEBHOOK_EVENTS_CHATS_SET=true
      - WEBHOOK_EVENTS_CHATS_UPSERT=true
      - WEBHOOK_EVENTS_CHATS_UPDATE=true
      - WEBHOOK_EVENTS_CHATS_DELETE=true
      - WEBHOOK_EVENTS_GROUPS_UPSERT=true
      - WEBHOOK_EVENTS_GROUPS_UPDATE=true
      - WEBHOOK_EVENTS_GROUP_PARTICIPANTS_UPDATE=true
      - WEBHOOK_EVENTS_CONNECTION_UPDATE=true
      - WEBHOOK_EVENTS_LABELS_EDIT=true
      - WEBHOOK_EVENTS_LABELS_ASSOCIATION=true
      - WEBHOOK_EVENTS_CALL=true
      - WEBHOOK_EVENTS_TYPEBOT_START=false
      - WEBHOOK_EVENTS_TYPEBOT_CHANGE_STATUS=false
      - WEBHOOK_EVENTS_ERRORS=false
      - WEBHOOK_EVENTS_ERRORS_WEBHOOK=
      - CONFIG_SESSION_PHONE_CLIENT=Evolution API V2
      - CONFIG_SESSION_PHONE_NAME=Chrome
      - CONFIG_SESSION_PHONE_VERSION=2.3000.1023204200
      - QRCODE_LIMIT=30
      - OPENAI_ENABLED=true
      - DIFY_ENABLED=true
      - TYPEBOT_ENABLED=true
      - TYPEBOT_API_VERSION=latest
      - CHATWOOT_ENABLED=true
      - CHATWOOT_MESSAGE_READ=true
      - CHATWOOT_MESSAGE_DELETE=true
      - CHATWOOT_IMPORT_DATABASE_CONNECTION_URI=postgresql://postgres:PASSWORD@postgres:5432/chatwoot?sslmode=disable
      - CHATWOOT_IMPORT_PLACEHOLDER_MEDIA_MESSAGE=true
      - CACHE_REDIS_ENABLED=true
      - CACHE_REDIS_URI=redis://evo_redis:6379/1
      - CACHE_REDIS_PREFIX_KEY=evolution_v2
      - CACHE_REDIS_SAVE_INSTANCES=false
      - CACHE_LOCAL_ENABLED=false
      - S3_ENABLED=true
      - S3_ACCESS_KEY=
      - S3_SECRET_KEY=
      - S3_BUCKET=evolution
      - S3_PORT=443
      - S3_ENDPOINT=files.site.com
      - S3_USE_SSL=true
      - AUTHENTICATION_API_KEY=429683C4C977415CAAFCCE10F7D57E11
      - AUTHENTICATION_EXPOSE_IN_FETCH_INSTANCES=true
      - LANGUAGE=en
    deploy:
      mode: replicated
      replicas: 1
      placement:
        constraints:
          - node.hostname == evolution-manager
      labels:
        - traefik.enable=true
        - traefik.http.routers.evolution_v2.rule=Host(`evo2.site.com`)
        - traefik.http.routers.evolution_v2.entrypoints=websecure
        - traefik.http.routers.evolution_v2.tls.certresolver=letsencryptresolver
        - traefik.http.routers.evolution_v2.priority=1
        - traefik.http.routers.evolution_v2.service=evolution_v2
        - traefik.http.services.evolution_v2.loadbalancer.server.port=8080
        - traefik.http.services.evolution_v2.loadbalancer.passHostHeader=true

volumes:
  evolution_instances:
    external: true
    name: evolution_v2_data

networks:
  network_public:
    external: true
    name: network_public<|MERGE_RESOLUTION|>--- conflicted
+++ resolved
@@ -2,11 +2,7 @@
 
 services:
   evolution_v2:
-<<<<<<< HEAD
-    image: atendai/evolution-api:v2.2.3
-=======
-    image: evoapicloud/evolution-api:latest
->>>>>>> 3500fbe2
+  image: atendai/evolution-api:v2.2.3
     volumes:
       - evolution_instances:/evolution/instances
     networks:
